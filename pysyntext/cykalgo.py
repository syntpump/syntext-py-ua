--- conflicted
+++ resolved
@@ -25,13 +25,13 @@
 
         """
         self.ctx = ctx
-        self.grammar = list()
 
         # This will download all the rules from DB to this class. Assume, that
         # they have correct structure.
-        for rule in collection.find({}):
-            rule["prod"] = tuple(rule["prod"])
-            self.grammar.append(rule)
+        self.grammar = [doc for doc in collection.find({})]
+
+        for rule in self.grammar:
+            rule['prod'] = tuple(rule['prod'])
 
     def wfst_of(self, sentence):
         """Create and complete a Well-Formed Substring Table (2-dimensional list of
@@ -48,19 +48,11 @@
         tokens = self.ctx.tagged(sentence)
         numtokens = len(tokens)
 
-        wfst = [
-            [
-                [] for _ in range(numtokens + 1)
-            ] for _ in range(numtokens + 1)
-        ]
+        wfst = [[[] for i in range(numtokens + 1)]
+                for j in range(numtokens + 1)]
 
-        # Place tagged tokens onto the diagonal
         for i in range(numtokens):
-<<<<<<< HEAD
             wfst[i][i + 1].append({'pos': tokens[i], 'children': [None, None]})
-=======
-            wfst[i][i + 1].append({"pos": tokens[i]})
->>>>>>> 818cb449
 
         numtokens += 1
 
@@ -73,8 +65,7 @@
                         for right in range(len(wfst[mid][end])):
                             for rule in self.grammar:
                                 if rule['prod'] == (wfst[start][mid][left]['pos']['PunctType'] if 'PunctType' in wfst[start][mid][left]['pos'] else wfst[start][mid][left]['pos']['upos'], wfst[mid][end][right]['pos']['PunctType'] if 'PunctType' in wfst[mid][end][right]['pos'] else wfst[mid][end][right]['pos']['upos']):
-                                    wfst[start][end].append(
-                                        {'pos': rule, 'children': [wfst[start][mid][left], wfst[mid][end][right]]})
+                                    wfst[start][end].append({'pos': rule, 'children': [wfst[start][mid][left], wfst[mid][end][right]]})
 
         return wfst
 
